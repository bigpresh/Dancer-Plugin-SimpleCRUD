use strict;
use warnings;
use ExtUtils::MakeMaker;

WriteMakefile(
    NAME                => 'Dancer::Plugin::SimpleCRUD',
    AUTHOR              => q{David Precious <davidp@preshweb.co.uk>},
    VERSION_FROM        => 'lib/Dancer/Plugin/SimpleCRUD.pm',
    ABSTRACT_FROM       => 'lib/Dancer/Plugin/SimpleCRUD.pm',
    ($ExtUtils::MakeMaker::VERSION >= 6.3002
      ? ('LICENSE'=> 'perl')
      : ()),
    PL_FILES            => {},
    PREREQ_PM => {
        'Test::More' => 0,
        'Test::Differences' => 0.64,
        'Dancer'     => 1.3,
        'Dancer::Plugin::Database' => 2.13,
        'Dancer::Plugin::Database::Core' => 0.20,
        #'Dancer::Plugin::DBIC' => 0.2104,  # we do not make this a hard dependency
        #'DBIx::Class::Schema::Loader' => 0.07049, # also not a hard dependency
        'HTML::Table::FromDatabase' => 1.10,
        'CGI::FormBuilder' => 3.10,
        'DBD::SQLite'   => 1.50,
        'HTML::TreeBuilder' => 5.03,
        'List::MoreUtils' => 0.416,
<<<<<<< HEAD
        'Moo' => 0,
        #'Dancer::Plugin::Auth::Extensible' => 0,    # for auth login tests
=======
        'Dancer::Plugin::Auth::Extensible' => 0,    # for auth login tests 
>>>>>>> 53aa069f
    },
    dist                => { COMPRESS => 'gzip -9f', SUFFIX => 'gz', },
    clean               => { FILES => 'Dancer-Plugin-SimpleCRUD-*' },

    META_MERGE => {
        resources => {
            repository => 'https://github.com/bigpresh/Dancer-Plugin-SimpleCRUD',
            bugtracker => 'https://github.com/bigpresh/Dancer-Plugin-SimpleCRUD/issues',
            homepage   => 'https://github.com/bigpresh/Dancer-Plugin-SimpleCRUD/wiki/Quick-intro',
        },
    },
);<|MERGE_RESOLUTION|>--- conflicted
+++ resolved
@@ -24,12 +24,8 @@
         'DBD::SQLite'   => 1.50,
         'HTML::TreeBuilder' => 5.03,
         'List::MoreUtils' => 0.416,
-<<<<<<< HEAD
         'Moo' => 0,
-        #'Dancer::Plugin::Auth::Extensible' => 0,    # for auth login tests
-=======
         'Dancer::Plugin::Auth::Extensible' => 0,    # for auth login tests 
->>>>>>> 53aa069f
     },
     dist                => { COMPRESS => 'gzip -9f', SUFFIX => 'gz', },
     clean               => { FILES => 'Dancer-Plugin-SimpleCRUD-*' },
