--- conflicted
+++ resolved
@@ -1,15 +1,11 @@
 Revision history for Dancer-Plugin-SimpleCRUD 
 
-<<<<<<< HEAD
-0.98    2016-07-26
-=======
 0.99    2016-08-05
         [ENHANCEMENTS]
         - Add where_filter option, for easy display and 
         editing of subsets of tables.  (joshrabinowitz)
 
-0.98    2016-07-23
->>>>>>> 862d953e
+0.98    2016-07-26
         [ENHANCEMENTS]
         - allow searching for 0 (joshrabinowitz)
         - improve search descriptions (joshrabinowitz)
