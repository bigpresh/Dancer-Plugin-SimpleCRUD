--- conflicted
+++ resolved
@@ -123,16 +123,11 @@
                 label_column => 'name',
             },
         },
-<<<<<<< HEAD
+	table_class => 'table table-bordered',
+	paginate_table_class => 'table table-borderless',
         custom_columns => [
             {
                 name => "division_news",
-=======
-	table_class => 'table table-bordered',
-	paginate_table_class => 'table table-borderless',
-        custom_columns => {
-            division_news => {
->>>>>>> 28a51cae
                 raw_column => "division",
                 transform  => sub {
                     my $division_name = shift;
